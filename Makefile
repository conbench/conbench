# Note(JP): we try to distinguish targets that are 'public interface' (i.e.
# commonly used by developers) from targets that are 'private interface' (used
# by CI, very rarely used by humans). 'public interface' targets should only
# conservatively be changed (with conscious iteration on naming and behavior).
# The other targets can change often and brutally (their names, their meaning,
# and their implementation).

# The use case that this target mainly has in mind: starting the application
# locally to play around with this. This is not primarily meant for
# _development_.
.PHONY: run-app
run-app: set-build-info
	export DCOMP_CONBENCH_HOST_PORT=127.0.0.1:5000 && \
		docker compose down && docker compose up --build


# This removes state by removing containers. That means that the next `make
# run-app` invocation will start with fresh container state.
.PHONY: teardown-app
teardown-app:
	docker compose down --remove-orphans


# This requries dependencies to be set up in host env
.PHONY: db-populate
db-populate:
	python conbench/tests/populate_local_conbench.py


# This is used by CI for running the test suite. Documentation should encourage
# developers to run this command locally, too.
.PHONY: tests
tests: require-env-ghtoken set-build-info
	docker compose down --remove-orphans && \
	docker compose build app && \
	docker compose run \
		-e COVERAGE_FILE=/etc/conbench-coverage-dir/.coverage \
		app \
		coverage run --source conbench \
			-m pytest -vv -s --durations=20 conbench/tests/


# Similar to `make run-app`, but with the `docker-compose.dev.yml` extension
# That mounts the local checkout into the Conbench container.
.PHONY: run-app-dev
run-app-dev: set-build-info
	export DCOMP_CONBENCH_HOST_PORT=127.0.0.1:5000 && \
		docker compose down && \
			docker compose -f docker-compose.yml -f docker-compose.dev.yml \
				up --build


# For developers, these commands may and should modify local files if possible.
# This requires the dependencies to be available on the host, in the terminal
# that this target is executed in.
.PHONY: lint
lint:
	flake8
	isort .
	black .
	mypy conbench


.PHONY: rebuild-expected-api-docs
rebuild-expected-api-docs: run-app-bg
	echo "using $(shell docker compose port app 5000) to reach app"
	curl --silent --show-error --fail --retry 10 \
		--retry-all-errors --retry-delay 1 --retry-max-time 30 \
			http://$(shell docker compose port app 5000)/api/docs.json > _new_api_docs.json
	docker compose down
	python -c "import json; print(str(json.loads(open('_new_api_docs.json').read())))" > _new_api_docs.py
	black _new_api_docs.py
	mv -f _new_api_docs.py ./conbench/tests/api/_expected_docs.py
	rm _new_api_docs.json
	git diff ./conbench/tests/api/_expected_docs.py

# The targets above this comment have been in use by humans. Change
# conservatively.


# Run by CI, these commands should not modify files, but only check compliance.
.PHONY: lint-ci
lint-ci:
	flake8
	isort --check .
	black --check --diff .
	mypy conbench


require-env-ghtoken:
ifndef GITHUB_API_TOKEN
	$(error the environment variable GITHUB_API_TOKEN must be set)
endif


.PHONY: run-app-bg
run-app-bg: set-build-info
	docker compose up --build --wait --detach


# This is here for the purpose of testing most of `run-app-dev` in CI. A copy
# of `run-app-dev` but not requiring a specific port on the host, and using
# --wait and --detach. That means that `docker compose up...` will return with
# exit code 0 once the app appears to be healthy. At this point we can run the
# teardown which is also expected to return with code 0. If the `up` command
# fails then emit container logs before fast-failing the makefile target.
.PHONY: test-run-app-dev
<<<<<<< HEAD
test-run-app-dev:
	mkdir -p /tmp/_conbench-promcl-coord-dir
	docker compose down --remove-orphans
=======
test-run-app-dev: set-build-info
	docker compose down
>>>>>>> e3c5c3e1
	docker compose -f docker-compose.yml -f docker-compose.dev.yml \
		up --build --wait --detach || (docker compose logs --since 30m; exit 1)
	docker compose down


# The version string representing the current checkout / working directory. The
# default `dev` suffix represents a local dev environment. Override
# CHECKOUT_VERSION_STRING with a different suffix (e.g. `ci`) in the CI
# environment so that the version string attached to build artifacts reveals
# the environment that the build artifact was created in.
export CHECKOUT_VERSION_STRING ?= $(shell git rev-parse --short=9 HEAD)-dev
DOCKER_REPO_ORG ?= conbench
CONTAINER_IMAGE_SPEC=$(DOCKER_REPO_ORG)/conbench:$(CHECKOUT_VERSION_STRING)


<<<<<<< HEAD
.PHONY: build-conbench-container-image
build-conbench-container-image:
	docker build . -f Dockerfile -t ${CONTAINER_IMAGE_SPEC}
	echo "Size of docker image:"
	docker images --format "{{.Size}}" ${CONTAINER_IMAGE_SPEC}
	# docker push ${CONTAINER_IMAGE_SPEC}


# This target is used by ci/minikube/test-conbench-on-mk.sh. The `minikube
# image load` technique allows for using local Docker images in k8s deployments
# (as long as they specify `imagePullPolicy: Never`). That command however
# takes a while for bigger images (about 1 min per GB, on my machine).
# https://minikube.sigs.k8s.io/docs/handbook/pushing/
# https://stackoverflow.com/a/62303945
.PHONY: deploy-on-minikube
deploy-on-minikube:
	minikube status
	mkdir -p _build
	cp ci/minikube/deploy-conbench.template.yml _build/deploy-conbench.yml
	sed -i.bak "s|<CONBENCH_CONTAINER_IMAGE_SPEC>|${CONTAINER_IMAGE_SPEC}|g" _build/deploy-conbench.yml
	time minikube image load ${CONTAINER_IMAGE_SPEC}
	minikube kubectl -- apply -f _build/deploy-conbench.yml
=======
.PHONY: set-build-info
set-build-info:
	# Write a file buildinfo.json to the root of the repository. This file is
	# later meant to be added to build artifacts / container images. For
	# discovery during runtime (via convention on the path in the container
	# file system). During non-containerized local dev, either do not fail when
	# this file does not exist or use path convention on host file system or
	# introduce an environment variable (sth like CONBENCH_BUILDINFO_PATH).
	#
	# Use `sed` for the replacements below. Exit code is 0 for both cases:
	# replacement made, or replacement not made. Expect non-zero exit code only
	# for e.g. file not existing.
	#
	# Notes:
	# - `buildinfo.json` is not tracked in the repository.
	# - `git branch --show-current` requires at least git 2.22.
	# - use GITHUB_REF_NAME in GHA, documented with "The short ref name of the
	#   branch or tag that triggered the workflow run. This value matches the
	#   branch or tag name shown on GitHub"
	# - use in-place editing with `sed` to make this portable across Linux and
	#   macOS: https://stackoverflow.com/a/16746032/145400
	cat ci/buildinfo.json.template > buildinfo.json
	_GITBRANCH="$$(git branch --show-current)" || true; BRANCH_NAME=$${GITHUB_REF_NAME:-$$_GITBRANCH} && \
	sed -i.bak "s|<BUILD_INFO_BRANCH_NAME>|$${BRANCH_NAME}|g" \
		buildinfo.json
	sed -i.bak "s|<BUILD_INFO_VERSION_STRING>|${CHECKOUT_VERSION_STRING}|g" \
		buildinfo.json
	sed -i.bak "s|<BUILD_INFO_COMMIT>|$$(git rev-parse --verify HEAD)|g" \
		buildinfo.json
	sed -i.bak "s|<BUILD_INFO_TIME_RFC3339>|$$(date --rfc-3339=seconds --utc)|g" \
		buildinfo.json
	sed -i.bak "s|<BUILD_INFO_HOSTNAME>|$$(hostname)|g" \
		buildinfo.json
	rm buildinfo.json.bak
	echo "(re)generated buildinfo.json"
	cat buildinfo.json
>>>>>>> e3c5c3e1
<|MERGE_RESOLUTION|>--- conflicted
+++ resolved
@@ -105,14 +105,9 @@
 # teardown which is also expected to return with code 0. If the `up` command
 # fails then emit container logs before fast-failing the makefile target.
 .PHONY: test-run-app-dev
-<<<<<<< HEAD
-test-run-app-dev:
+test-run-app-dev: set-build-info
 	mkdir -p /tmp/_conbench-promcl-coord-dir
 	docker compose down --remove-orphans
-=======
-test-run-app-dev: set-build-info
-	docker compose down
->>>>>>> e3c5c3e1
 	docker compose -f docker-compose.yml -f docker-compose.dev.yml \
 		up --build --wait --detach || (docker compose logs --since 30m; exit 1)
 	docker compose down
@@ -128,7 +123,6 @@
 CONTAINER_IMAGE_SPEC=$(DOCKER_REPO_ORG)/conbench:$(CHECKOUT_VERSION_STRING)
 
 
-<<<<<<< HEAD
 .PHONY: build-conbench-container-image
 build-conbench-container-image:
 	docker build . -f Dockerfile -t ${CONTAINER_IMAGE_SPEC}
@@ -151,7 +145,8 @@
 	sed -i.bak "s|<CONBENCH_CONTAINER_IMAGE_SPEC>|${CONTAINER_IMAGE_SPEC}|g" _build/deploy-conbench.yml
 	time minikube image load ${CONTAINER_IMAGE_SPEC}
 	minikube kubectl -- apply -f _build/deploy-conbench.yml
-=======
+
+
 .PHONY: set-build-info
 set-build-info:
 	# Write a file buildinfo.json to the root of the repository. This file is
@@ -187,5 +182,4 @@
 		buildinfo.json
 	rm buildinfo.json.bak
 	echo "(re)generated buildinfo.json"
-	cat buildinfo.json
->>>>>>> e3c5c3e1
+	cat buildinfo.json