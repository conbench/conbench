--- conflicted
+++ resolved
@@ -30,11 +30,7 @@
 # This is used by CI for running the test suite. Documentation should encourage
 # developers to run this command locally, too.
 .PHONY: tests
-<<<<<<< HEAD
-tests: set-build-info
-=======
-tests: require-env-ghtoken
->>>>>>> a55c9e1b
+tests: require-env-ghtoken set-build-info
 	docker compose down --remove-orphans && \
 	docker compose build app && \
 	docker compose run \
