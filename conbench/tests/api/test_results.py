--- conflicted
+++ resolved
@@ -1108,25 +1108,6 @@
         # schema validation.
         assert "Either stats or error field is required" in resp.text
 
-<<<<<<< HEAD
-    def test_create_result_bad_iter_count(self, client):
-        self.authenticate(client)
-        result = _fixtures.VALID_RESULT_PAYLOAD.copy()
-
-        result["stats"] = {
-            "data": (3, 5),
-            "unit": "s",
-            # also see https://github.com/conbench/conbench/issues/813
-            # https://github.com/conbench/conbench/issues/533
-            "iterations": 3,  # number not yet validated, change this
-        }
-
-        resp = client.post("/api/benchmark-results/", json=result)
-        assert resp.status_code == 400, resp.text
-        assert "iterations count (3) does not match sample count (2)" in resp.text
-
-=======
->>>>>>> e4700699
     @pytest.mark.parametrize(
         "samples",
         [(1,), (3, 5), (3, 5, 7)],
