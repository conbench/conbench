{% extends "app.html" %}

{% block app_content %}
<div class="row">
  <div class="col-md-12">

<div class="jumbotron">
<div class="media">
  <div class="media-body">
    <h4 class="media-heading">Con·bench</h4>
     <h4>/kənˈben(t)SH/</h4>
     <h5><i>noun</i></h5>
     <h3>Language-independent Continuous Benchmarking (CB) Framework</h3>
  </div>
  <div class="media-right">
     <img class="media-object" style="padding: 5px" src="{{ url_for('static', filename='bar-graph.png') }}" height="150">
  </div>
</div>
</div>

  </div>
</div>


<div class="row">
    <div class="col-md-12">
        <table id="runs" class="table table-striped table-bordered table-hover">
          <caption>Runs
          </caption>
            <thead>
                <tr>
                    <th scope="col">Run</th>
                    <th scope="col">Author</th>
                    <th scope="col">Repository</th>
                    <th scope="col">Hardware</th>
                    <th scope="col">Commit</th>
                    <th scope="col">Commit message</th>
                    <th scope="col">Reason</th>
                </tr>
            </thead>
            <tbody>
                {% for run in runs %}
                <tr>
                     <td style="white-space: nowrap;">
                         {% if run.has_errors or run.error_info %}
                             <i class="glyphicon glyphicon-exclamation-sign text-danger"
                                data-toggle="tooltip"
                                data-placement="top"
                                title="Run or some benchmarks have errors"></i>
                         {% else %}
                            <i class="glyphicon glyphicon-ok-circle text-success"></i>
                         {% endif %}
                         <a href="{{ url_for('app.run', run_id=run.id) }}">{{ run.display_timestamp }}</a>
                     </td>

                     <td>
                         <div class="table-entry">
                       {% if run.commit.author_avatar %}
                         <img src="{{ run.commit.author_avatar }}" height="30" style="border-radius: 50%;">&nbsp;
                       {% endif %}
                       {{ run.commit.author_name }}
                         </div>
                     </td>

                    <td>
                         <div class="table-entry">
                             <a href="{{ run.commit.repository }}">{{ run.commit.display_repository }}</a>
                         </div>
                    </td>

                    <td>
                         <div class="table-entry">{{ run.hardware.name }}</div>
                    </td>
                    <td>
                         <div class="table-entry">
                             <!--NOTE: enables full commit SHA search while maintaining partial SHA display for UI -->
                             <a href="{{ run.commit.url }}"> {{ run.commit.sha[:7] }}
                             <p class="hide-text">{{ run.commit.sha }}</p>
                         </a>
                         </div>
                    </td>

                    <td>
                         {% if run.commit.display_message %}
                            <div class="table-entry">{{ run.commit.display_message }}</div>
                         {% else %}
                            <div class="table-entry"></div>
                         {% endif %}
                    </td>

                    <td>
                         {% if run.reason %}
                           <div class="table-entry">{{ run.reason }}</div>
                         {% else %}
                           <div class="table-entry"></div>
                         {% endif %}
                    </td>
                </tr>
                {% endfor %}
            </tbody>
        </table>
    </div>
</div>

<div class="row">
  <div class="col-md-12">
    <br>
    <div align="right" style="display:inline-block; float: right; color: #C0C0C0;">
       Conbench {{ version }}
    </div>
  </div>
</div>

{% endblock %}


{% block scripts %}
{{super()}}
<script type="text/javascript">
  var table = $('#runs').DataTable({
      "order": [[0, 'desc']],
      "language": {
          "searchPlaceholder": "commit hash works too",
      },
});
enable_search_query_string('#runs');
<<<<<<< HEAD
free_text_column_search('#runs', [1,3,4,5]);
=======

/* specify the HTML table id (string) and the indexes of the columns for
 which search functionality should be enabled in an array format
*/
specific_column_search('#runs', [6]);

>>>>>>> 6426758b
</script>
{% endblock %}<|MERGE_RESOLUTION|>--- conflicted
+++ resolved
@@ -124,15 +124,13 @@
       },
 });
 enable_search_query_string('#runs');
-<<<<<<< HEAD
-free_text_column_search('#runs', [1,3,4,5]);
-=======
 
 /* specify the HTML table id (string) and the indexes of the columns for
  which search functionality should be enabled in an array format
 */
 specific_column_search('#runs', [6]);
+free_text_column_search('#runs', [1,3,4,5]);
 
->>>>>>> 6426758b
+
 </script>
 {% endblock %}